--- conflicted
+++ resolved
@@ -63,22 +63,16 @@
   zstyle :omz:plugins:ssh-agent lifetime 8h
 fi
 
-<<<<<<< HEAD
-=======
 # Add path for dotfiles bin folder.
 export PATH=$HOME/.dotfiles/bin:$PATH
 
->>>>>>> 60f03ba4
 # Add path for Drush.
 export PATH=$HOME/.composer/vendor/bin:$PATH
 export PATH=$HOME/.config/composer/vendor/bin:$PATH
 
-<<<<<<< HEAD
 # Drush autocomplete.
 source ~/.dotfiles/drush/drush.complete.sh
 
-=======
->>>>>>> 60f03ba4
 # Add env var for local meteor packages.
 export PACKAGE_DIRS="$HOME/Projects/Community/Meteor/meteor-packages"
 
